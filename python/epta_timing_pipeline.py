#!/usr/bin/python
##################################
# epta_timing_pipeline.py 
PIPE_NAME = "epta_timing_pipeline"
VERSION = 0.2
##################################

#Imported modules
import sys
import os.path
import datetime
import argparse
import warnings

import errors
import manipulators
import database
import load_rawfile
import load_parfile
import load_template
import epta_pipeline_utils as epu
import config

###############################################################################
# DO NOT EDIT BELOW HERE
###############################################################################

#Functions
def Help():
    #Print basic description and usage
    print "\nThe EPTA Timing Pipeline"
    print "Version: %.2f"%(VERSION)+"\n"

    print "To run a test on J1713+0747 use rawfile_id=80 parfile_id=15 and template_id=3"
    print "i.e. run './epta_timing_pipeline.py --rawfile_id 80 --parfile_id 15 --template_id 3 --debug'"
        
    print "Please use 'epta_timing_pipeline.py -h' for a full list of command line options. \n"

    print "\n"
    sys.exit(0)

def Parse_command_line():
<<<<<<< HEAD
    parentparser = argparse.ArgumentParser(add_help=False)
    # Raw data
    rawgroup = parentparser.add_mutually_exclusive_group(required=True)
    # By file name
    rawgroup.add_argument("rawfile",
                        nargs='?',
                        type=str,
                        default=None,
                        help="A raw file to archive/load to DB and generate TOAs for.")
    # Or by rawfile ID
    rawgroup.add_argument('-r', '--rawfile_id',
                        dest='rawfile_id',
=======
    parser = epta.DefaultArguments(
        prog='epta_pipeline',
        description='Generate TOAs from already-archived files, and load ' \
                    'the newly created TOAs into the database.')
    #Raw data
    parser.add_argument('--rawfile_id',
>>>>>>> 91de2e68
                        type=int,
                        default=None,
                        help="ID of an already archived/loaded raw data file to use for " \
                                "running the full pipeline.")
    #Ephemeris
    pargroup = parentparser.add_mutually_exclusive_group(required=False)
    pargroup.add_argument('-p', '--parfile_id',
                        dest='parfile_id', 
                        type=int,
                        default=None,
                        help="ID of ephemeris to use for running the full pipeline.")
    pargroup.add_argument('--parfile', 
                        dest='parfile',
                        type=str,
                        default=None,
                        help="A parfile to archive/load to DB and use when generating TOAs.")
    #Template profile
    tmpgroup = parentparser.add_mutually_exclusive_group(required=False)
    tmpgroup.add_argument('-t', '--template_id',
                        dest='template_id',
                        type=int,
                        default=None,
                        help="ID of template profile to use for running the full pipeline.")
    tmpgroup.add_argument('--template',
                        dest='template',
                        type=str,
                        default=None,
                        help="A template to archive/load to DB and use when generating TOAs.")
    
    mainparser = epu.DefaultArguments(
        prog='epta_pipeline',
        description='Reduce an archive pre-loaded to the database. ' \
                    'Both a pre-loaded parfile, and a pre-loaded template ' \
                    'must be provided as well. TOAs generated are loaded ' \
                    'into the database, as is information about the ' \
                    'processing run.')

    subparsers = mainparser.add_subparsers(dest='manipulator', \
                            title="Manipulators", \
                            description="The function used to manipulate " \
                                "rawfiles before generating TOAs. Note: the " \
                                "number of TOAs is (#subbands * #subints) in " \
                                "the manipulated file.")
    for name in manipulators.registered_manipulators:
        m = manipulators.__dict__[name]
        m_parser = subparsers.add_parser(m.plugin_name, help=m.__doc__, \
                description="%s (The options listed below are '%s'-specific.)" % \
                            (m.__doc__, name), \
                parents=[parentparser])
        m.add_arguments(m_parser)
        m_parser.set_defaults(manipfunc=m.manipulate)

    args=mainparser.parse_args()
    return args


def get_master_ids(rawfile_id, existdb=None):
    """Given a rawfile_id, fetch the corresponding
        master_template_id and master_parfile_id from
        the database and return them.

        Inputs:
            rawfile_id: The raw file's ID number.
            existdb: An existing database connection object.
                (Default: establish a new DB connection)

        Outputs:
            master_template_id: The corresponding ID of the 
                rawfile's master template. (None if there is
                no appropriate master template).
            master_parfile_id: The corresponding ID of the 
                rawfile's master parfile. (None if there is
                no appropriate master parfile).
    """
    if existdb:
        db = existdb
    else:
        db = database.Database()

    #Get ID numbers for master parfile and master template
    query = "SELECT mtmp.template_id, " \
                "psr.master_parfile_id " \
            "FROM rawfiles AS r " \
            "LEFT JOIN master_templates AS mtmp " \
                "ON mtmp.obssystem_id=r.obssystem_id " \
                    "AND mtmp.pulsar_id=r.pulsar_id " \
            "LEFT JOIN pulsars AS psr " \
                "ON psr.pulsar_id=r.pulsar_id " \
            "WHERE rawfile_id=%d" % (rawfile_id)
    db.execute(query)
    master_template_id, master_parfile_id = db.fetchone()

    if not existdb:
        db.close()

    return master_template_id, master_parfile_id


def pipeline_core(prepped_manipfunc, rawfile_id, parfile_id, template_id, \
                        existdb=None):
    """Run a prepared manipulator function on the raw file with 
        ID 'rawfile_id'. Then generate TOAs and load them into the DB.

        Inputs:
            prepped_manipfunc: A prepared manipulator function.
            rawfile_id: The ID number of the raw file to generate TOAs from.
            parfile_id: The ID number of the par file to install into the
                raw file.
            tempalte_id: The ID number of the template to use.
            existdb: An existing database connection object.
                (Default: establish a new DB connection)

        Outputs:
            None
    """
    #Start pipeline
    print "###################################################"
    print "Starting EPTA Timing Pipeline Version %.2f"%VERSION
    proc_id = epu.Make_Proc_ID()
    print "Proc ID (UTC start datetime): %s"%proc_id
    print "Start time: %s"%epu.Give_UTC_now()
    print "###################################################"
    
    if existdb:
        db = existdb
    else:
        db = database.Database()

    # Get version ID
    version_id = epu.get_version_id(db)

    #Get raw data from rawfile_id and verify MD5SUM
    rawfile = epu.get_file_from_id('rawfile', rawfile_id, db)
        
    #Get ephemeris from parfile_id and verify MD5SUM
    parfile = epu.get_file_from_id('parfile', parfile_id, db)

    # Use Patrick's manipulator
    tmpfile, manipfn = tempfile.mkstemp()
    tmpfile.close()
    prepped_manipfunc([rawfile], manipfn)

    raise NotImplementedError("Make sure diagnostics have process_id in name so they don't get overwritten")
    raise NotImplementedError("Wrap function in try/except block. Make diagnostics at end.")

    #Get template from template_id and verify MD5SUM
    template = epu.get_file_from_id('template', template_id, db)

    #Generate TOA with pat
    stdout, stderr = epu.execute("pat -f tempo2 -s %s %s"%(template, outname))

    # Check version ID is still the same. Just in case.
    new_version_id = epu.get_version_id(db)
    if version_id != new_version_id:
        raise errors.EptaPipelineError("Weird... Version ID at the start " \
                                        "of processing (%s) is different " \
                                        "from at the end (%d)!" % \
                                        (version_id, new_version_id))

    #Fill pipeline table
    cmdline = " ".join(sys.argv)
    hdr = epu.get_header_vals(manipfn, ['nchan', 'nsub'])
    process_id = epu.Fill_process_table(version_id, rawfile_id, parfile_id, \
                        template_id, cmdline, hdr['nchan'], hdr['nsub'], db)
    
    #Insert TOA into DB
    for toastr in stdout.split("\n"):
        toastr = toastr.strip()
        if toastr and not toastr == "FORMAT 1":
            print toastr
            epu.DB_load_TOA(toastr, process_id, template_id, rawfile_id, db)
    
    #Make diagnostic plots of scrunched data
    epu.execute("pav -g '%s.ps/CPS' -DFTp %s"%(outname, outname))

    #Close DB connection
    if not existdb:
        db.close()

    #End pipeline
    print "###################################################"
    print "Finished EPTA Timing Pipeline"
    print "End time: %s" % epu.Give_UTC_now()
    print "###################################################"    


def main():

    #Exit if there are no or insufficient arguments
    if not len(sys.argv):
        Help()

    args = Parse_command_line()

    if epu.is_gitrepo_dirty(config.epta_pipeline_dir):
        if debug.PIPELINE:
            warnings.warn("Git repository is dirty! Will tolerate because " \
                            "pipeline debugging is on.", \
                            errors.EptaPipelineWarning)
        else:
            raise errors.EptaPipelineError("Pipeline's git repository is dirty. Aborting!")

    if epu.is_gitrepo_dirty(config.psrchive_dir):
        raise errors.EptaPipelineError("PSRCHIVE's git repository is dirty. " \
                                        "Clean up your act!")

    if args.rawfile is not None:
        epu.print_info("Loading rawfile %s" % args.rawfile, 1)
        args.rawfile_id = load_rawfile.load_rawfile(args.rawfile)

    if args.parfile is not None:
        epu.print_info("Loading parfile %s" % args.parfile, 1)
        args.parfile_id = load_parfile.load_parfile(args.parfile)
        
    if args.template is not None:
        epu.print_info("Loading template %s" % args.template, 1)
        args.template_id = load_template.load_template(args.template)

    if (args.parfile_id is None) or (args.template_id is None):
        master_template_id, master_parfile_id = get_master_ids(args.rawfile_id)
        if args.parfile_id is None:
            args.parfile_id = master_parfile_id
        if args.template_id is None:
            args.template_id = master_template_id

    epu.print_info("Using the following IDs:\n" \
                     "    rawfile_id: %d\n" \
                     "    parfile_id: %d\n" \
                     "    template_id: %d\n" % \
                     (args.rawfile_id, args.parfile_id, args.template_id), 1)

    manip_kwargs = manipulators.extract_manipulator_arguments(args.manipfunc, args)
    prepped_manipfunc = manipulators.prepare_manipulator(args.manipfunc, manip_kwargs)
    # Run pipeline core
    pipeline_core(prepped_manipfunc, rawfile_id, parfile_id, template_id)


if __name__ == "__main__":
    main()<|MERGE_RESOLUTION|>--- conflicted
+++ resolved
@@ -40,7 +40,6 @@
     sys.exit(0)
 
 def Parse_command_line():
-<<<<<<< HEAD
     parentparser = argparse.ArgumentParser(add_help=False)
     # Raw data
     rawgroup = parentparser.add_mutually_exclusive_group(required=True)
@@ -53,14 +52,6 @@
     # Or by rawfile ID
     rawgroup.add_argument('-r', '--rawfile_id',
                         dest='rawfile_id',
-=======
-    parser = epta.DefaultArguments(
-        prog='epta_pipeline',
-        description='Generate TOAs from already-archived files, and load ' \
-                    'the newly created TOAs into the database.')
-    #Raw data
-    parser.add_argument('--rawfile_id',
->>>>>>> 91de2e68
                         type=int,
                         default=None,
                         help="ID of an already archived/loaded raw data file to use for " \
@@ -92,7 +83,7 @@
     
     mainparser = epu.DefaultArguments(
         prog='epta_pipeline',
-        description='Reduce an archive pre-loaded to the database. ' \
+        description='Reduce an already-uploaded archive. ' \
                     'Both a pre-loaded parfile, and a pre-loaded template ' \
                     'must be provided as well. TOAs generated are loaded ' \
                     'into the database, as is information about the ' \
